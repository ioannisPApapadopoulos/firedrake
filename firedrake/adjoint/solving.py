--- conflicted
+++ resolved
@@ -1,16 +1,7 @@
+from pyadjoint.tape import get_working_tape, stop_annotating, annotate_tape
+
+from firedrake.adjoint.blocks import SolveVarFormBlock, SolveLinearSystemBlock, PointwiseOperatorBlock
 import ufl
-from pyadjoint.tape import get_working_tape, stop_annotating, annotate_tape
-from firedrake.adjoint.blocks import SolveBlock, PointwiseOperatorBlock
-
-<<<<<<< HEAD
-
-# Type dependencies
-
-# TODO: Clean up: some inaccurate comments. Reused code. Confusing naming with dFdm when denoting the control as c.
-=======
-from firedrake.adjoint.blocks import SolveVarFormBlock, SolveLinearSystemBlock
-import ufl
->>>>>>> 1eaaaf87
 
 
 def annotate_solve(solve):
@@ -44,14 +35,6 @@
 
         if annotate:
             tape = get_working_tape()
-<<<<<<< HEAD
-
-            form_equation = args[0]
-            sb_kwargs = SolveBlock.pop_kwargs(kwargs)
-            sb_kwargs.update(kwargs)
-
-            block = SolveBlock(*args, **sb_kwargs)
-=======
             solve_block_type = SolveVarFormBlock
             if not isinstance(args[0], ufl.equation.Equation):
                 solve_block_type = SolveLinearSystemBlock
@@ -59,7 +42,6 @@
             sb_kwargs = solve_block_type.pop_kwargs(kwargs)
             sb_kwargs.update(kwargs)
             block = solve_block_type(*args, **sb_kwargs)
->>>>>>> 1eaaaf87
             tape.add_block(block)
 
             coeff_form = form_equation.lhs.coefficients()
