--- conflicted
+++ resolved
@@ -33,20 +33,15 @@
     pass
 
 
-<<<<<<< HEAD
 class FunctionSplitBlock(blocks.FunctionSplitBlock, Backend):
     pass
 
 
-class ALEMoveBlock(blocks.ALEMoveBlock, Backend):
-    pass
-=======
 def solve_init_params(self, args, kwargs, varform):
     if len(self.forward_args) <= 0:
         self.forward_args = args
     if len(self.forward_kwargs) <= 0:
         self.forward_kwargs = kwargs.copy()
->>>>>>> 1eaaaf87
 
     if len(self.adj_args) <= 0:
         self.adj_args = self.forward_args
@@ -198,12 +193,7 @@
         vector = self.get_dependencies()[0].saved_output
         mesh = vector.function_space().mesh()
         mesh.coordinates.assign(vector, annotate=False)
-<<<<<<< HEAD
         return mesh._ad_create_checkpoint()
-
-
-class NonlinearVariationalSolveBlock(blocks.NonlinearVariationalSolveBlock, Backend):
-    pass
 
 
 class PointwiseOperatorBlock(Block, Backend):
@@ -239,6 +229,3 @@
         p, ops = inputs[0], inputs[1:]
         q = type(p).copy(p)
         return q.evaluate()
-=======
-        return mesh._ad_create_checkpoint()
->>>>>>> 1eaaaf87
