--- conflicted
+++ resolved
@@ -3,24 +3,15 @@
 import sys
 config = firedrake_configuration.get_config()
 if "PETSC_DIR" in os.environ and not config["options"]["honour_petsc_dir"]:
-<<<<<<< HEAD
-    if os.environ["PETSC_DIR"] != os.path.join(os.environ["VIRTUAL_ENV"], "src", "petsc")\
-=======
-    if os.environ["PETSC_DIR"] != os.path.join(sys.prefix, "src", "petsc")\
->>>>>>> e4cefd12
+if os.environ["PETSC_DIR"] != os.path.join(sys.prefix, "src", "petsc")\
        or os.environ["PETSC_ARCH"] != "default":
         raise ImportError("PETSC_DIR is set, but you did not install with --honour-petsc-dir.\n"
                           "Please unset PETSC_DIR (and PETSC_ARCH) before using Firedrake.")
 elif "PETSC_DIR" not in os.environ and config["options"]["honour_petsc_dir"]:
     raise ImportError("Firedrake was installed with --honour-petsc-dir, but PETSC_DIR is not set.\n"
                       "Please set PETSC_DIR (and PETSC_ARCH) before using Firedrake.")
-<<<<<<< HEAD
-else:  # Using our own PETSC.
-    os.environ["PETSC_DIR"] = os.path.join(os.environ["VIRTUAL_ENV"], "src", "petsc")
-=======
 elif not config["options"]["honour_petsc_dir"]:  # Using our own PETSC.
     os.environ["PETSC_DIR"] = os.path.join(sys.prefix, "src", "petsc")
->>>>>>> e4cefd12
     os.environ["PETSC_ARCH"] = "default"
 del os, sys, config
 
