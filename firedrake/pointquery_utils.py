--- conflicted
+++ resolved
@@ -180,11 +180,7 @@
         dim = ufl_cell.topological_dimension()
         point = tuple(sp.Symbol("X[%d]" % i) for i in range(dim))
 
-<<<<<<< HEAD
-        return " && ".join("(%s)" % arg for arg in fiat_cell.contains_point(point, epsilon=1e-12).args)
-=======
         return " && ".join("(%s)" % arg for arg in fiat_cell.contains_point(point, epsilon=contains_eps).args)
->>>>>>> fe8a0b25
 
     def init_X(fiat_element):
         f_float = format["floating point"]
