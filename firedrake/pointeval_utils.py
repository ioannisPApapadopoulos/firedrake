
from pyop2.datatypes import IntType, as_cstr

from coffee import base as ast

from ufl import MixedElement, TensorProductCell
from ufl.corealg.map_dag import map_expr_dags
from ufl.algorithms import extract_arguments, extract_coefficients

import gem

import tsfc
import tsfc.kernel_interface.firedrake as firedrake_interface
from tsfc.coffee import generate as generate_coffee
from tsfc.parameters import default_parameters

from firedrake import utils


def compile_element(expression, coordinates, parameters=None):
    """Generates C code for point evaluations.

    :arg expression: UFL expression
    :arg coordinates: coordinate field
    :arg parameters: form compiler parameters
    :returns: C code as string
    """
    if parameters is None:
        parameters = default_parameters()
    else:
        _ = default_parameters()
        _.update(parameters)
        parameters = _

    # No arguments, please!
    if extract_arguments(expression):
        return ValueError("Cannot interpolate UFL expression with Arguments!")

    # Apply UFL preprocessing
    expression = tsfc.ufl_utils.preprocess_expression(expression)

    # Collect required coefficients
    coefficient, = extract_coefficients(expression)

    # Point evaluation of mixed coefficients not supported here
    if type(coefficient.ufl_element()) == MixedElement:
        raise NotImplementedError("Cannot point evaluate mixed elements yet!")

    # Replace coordinates (if any)
    domain = expression.ufl_domain()
    assert coordinates.ufl_domain() == domain

    # Initialise kernel builder
    builder = firedrake_interface.KernelBuilderBase(utils.ScalarType_c)
    builder.domain_coordinate[domain] = coordinates
    x_arg = builder._coefficient(coordinates, "x")
    f_arg = builder._coefficient(coefficient, "f")

    # TODO: restore this for expression evaluation!
    # expression = ufl_utils.split_coefficients(expression, builder.coefficient_split)

    # Translate to GEM
    cell = domain.ufl_cell()
    dim = cell.topological_dimension()
    point = gem.Variable('X', (dim,))
    point_arg = ast.Decl(utils.ScalarType_c, ast.Symbol('X', rank=(dim,)))

    config = dict(interface=builder,
                  ufl_cell=coordinates.ufl_domain().ufl_cell(),
                  precision=parameters["precision"],
                  point_indices=(),
                  point_expr=point)
    # TODO: restore this for expression evaluation!
    # config["cellvolume"] = cellvolume_generator(coordinates.ufl_domain(), coordinates, config)
    context = tsfc.fem.GemPointContext(**config)

    # Abs-simplification
    expression = tsfc.ufl_utils.simplify_abs(expression)

    # Translate UFL -> GEM
    translator = tsfc.fem.Translator(context)
    result, = map_expr_dags(translator, [expression])

    tensor_indices = ()
    if expression.ufl_shape:
        tensor_indices = tuple(gem.Index() for s in expression.ufl_shape)
        return_variable = gem.Indexed(gem.Variable('R', expression.ufl_shape), tensor_indices)
        result_arg = ast.Decl(utils.ScalarType_c, ast.Symbol('R', rank=expression.ufl_shape))
        result = gem.Indexed(result, tensor_indices)
    else:
        return_variable = gem.Indexed(gem.Variable('R', (1,)), (0,))
        result_arg = ast.Decl(utils.ScalarType_c, ast.Symbol('R', rank=(1,)))

    # Unroll
    max_extent = parameters["unroll_indexsum"]
    if max_extent:
        def predicate(index):
            return index.extent <= max_extent
        result, = gem.optimise.unroll_indexsum([result], predicate=predicate)

    # Translate GEM -> COFFEE
    result, = gem.impero_utils.preprocess_gem([result])
    impero_c = gem.impero_utils.compile_gem([(return_variable, result)], tensor_indices)
    body = generate_coffee(impero_c, {}, parameters["precision"], utils.ScalarType_c)

    # Build kernel tuple
    kernel_code = builder.construct_kernel("evaluate_kernel", [result_arg, point_arg, x_arg, f_arg], body)

    # Fill the code template
    extruded = isinstance(cell, TensorProductCell)

    code = {
        "geometric_dimension": cell.geometric_dimension(),
        "layers_arg": ", int const *__restrict__ layers" if extruded else "",
        "layers": ", layers" if extruded else "",
        "IntType": as_cstr(IntType),
        "scalar_type": utils.ScalarType_c,
    }
    # if maps are the same, only need to pass one of them
    if coordinates.cell_node_map() == coefficient.cell_node_map():
        code["wrapper_map_args"] = "%(IntType)s const *__restrict__ coords_map" % code
        code["map_args"] = "f->coords_map"
    else:
        code["wrapper_map_args"] = "%(IntType)s const *__restrict__ coords_map, %(IntType)s const *__restrict__ f_map" % code
        code["map_args"] = "f->coords_map, f->f_map"

<<<<<<< HEAD
    evaluate_template_c = """static inline void wrap_evaluate(%(scalar_type)s *result, %(scalar_type)s *X, %(scalar_type)s *coords, %(IntType)s *coords_map, %(scalar_type)s *f, %(IntType)s *f_map%(extruded_arg)s, %(IntType)s cell);
=======
    evaluate_template_c = """
static inline void wrap_evaluate(double* const result, double* const X, int const start, int const end%(layers_arg)s,
    double const *__restrict__ coords, double const *__restrict__ f, %(wrapper_map_args)s);
>>>>>>> b6653510

int evaluate(struct Function *f, %(scalar_type)s *x, %(scalar_type)s *result)
{
    struct ReferenceCoords reference_coords;
    %(IntType)s cell = locate_cell(f, x, %(geometric_dimension)d, &to_reference_coords, &to_reference_coords_xtr, &reference_coords);
    if (cell == -1) {
        return -1;
    }

    if (!result) {
        return 0;
    }
    int layers[2] = {0, 0};
    if (f->extruded != 0) {
        int nlayers = f->n_layers;
        layers[1] = cell %% nlayers + 2;
        cell = cell / nlayers;
    }

    wrap_evaluate(result, reference_coords.X, cell, cell+1%(layers)s, f->coords, f->f, %(map_args)s);
    return 0;
}
"""

    return (evaluate_template_c % code) + kernel_code.gencode()<|MERGE_RESOLUTION|>--- conflicted
+++ resolved
@@ -124,13 +124,9 @@
         code["wrapper_map_args"] = "%(IntType)s const *__restrict__ coords_map, %(IntType)s const *__restrict__ f_map" % code
         code["map_args"] = "f->coords_map, f->f_map"
 
-<<<<<<< HEAD
-    evaluate_template_c = """static inline void wrap_evaluate(%(scalar_type)s *result, %(scalar_type)s *X, %(scalar_type)s *coords, %(IntType)s *coords_map, %(scalar_type)s *f, %(IntType)s *f_map%(extruded_arg)s, %(IntType)s cell);
-=======
     evaluate_template_c = """
-static inline void wrap_evaluate(double* const result, double* const X, int const start, int const end%(layers_arg)s,
-    double const *__restrict__ coords, double const *__restrict__ f, %(wrapper_map_args)s);
->>>>>>> b6653510
+static inline void wrap_evaluate(%(scalar_type)s* const result, %(scalar_type)s* const X, int const start, int const end%(layers_arg)s,
+    %(scalar_type)s const *__restrict__ coords, %(scalar_type)s const *__restrict__ f, %(wrapper_map_args)s);
 
 int evaluate(struct Function *f, %(scalar_type)s *x, %(scalar_type)s *result)
 {
