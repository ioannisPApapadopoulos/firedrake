import weakref

import ufl
from ufl.algorithms import ReuseTransformer
<<<<<<< HEAD
from ufl.corealg.map_dag import map_expr_dag
from ufl.algorithms.comparison_checker import CheckComparisons
=======
from ufl.corealg.map_dag import MultiFunction, map_expr_dag
>>>>>>> b6653510
from ufl.constantvalue import ConstantValue, Zero, IntValue
from ufl.core.multiindex import MultiIndex
from ufl.core.operator import Operator
from ufl.mathfunctions import MathFunction
from ufl.core.ufl_type import ufl_type as orig_ufl_type
from ufl import classes
from collections import defaultdict
import itertools

import loopy
import pymbolic.primitives as p
from pyop2 import op2
from pyop2.profiling import timed_function

from firedrake import constant
from firedrake import function
from firedrake import utils
from firedrake.utils import complex_mode

from functools import singledispatch


def ufl_type(*args, **kwargs):
    r"""Decorator mimicing :func:`ufl.core.ufl_type.ufl_type`.

    Additionally adds the class decorated to the appropriate set of ufl classes."""
    def decorator(cls):
        orig_ufl_type(*args, **kwargs)(cls)
        classes.all_ufl_classes.add(cls)
        if cls._ufl_is_abstract_:
            classes.abstract_classes.add(cls)
        else:
            classes.ufl_classes.add(cls)
        if cls._ufl_is_terminal_:
            classes.terminal_classes.add(cls)
        else:
            classes.nonterminal_classes.add(cls)
        return cls
    return decorator


class IndexRelabeller(MultiFunction):

    def __init__(self):
        super().__init__()
        self._reset()
        self.index_cache = defaultdict(lambda: classes.Index(next(self.count)))

    def _reset(self):
        self.count = itertools.count()

    expr = MultiFunction.reuse_if_untouched

    def multi_index(self, o):
        return type(o)(tuple(self.index_cache[i] if isinstance(i, classes.Index) else i for i in o._indices))


class DummyFunction(ufl.Coefficient):

    r"""A dummy object to take the place of a :class:`.Function` in the
    expression. This has the sole role of producing the right strings
    when the expression is unparsed and when the arguments are
    formatted.
    """

    def __init__(self, function, argnum, intent=op2.READ):
        ufl.Coefficient.__init__(self, function.ufl_function_space())

        self.argnum = argnum
        self.name = "fn_{0}".format(argnum)
        self.function = function

        # All arguments in expressions are read, except those on the
        # LHS of augmented assignment operators. In those cases, the
        # operator will have to change the intent.
        self.intent = intent

    @property
    def arg(self):
        return loopy.GlobalArg(self.name, dtype=self.function.dat.dtype, shape=loopy.auto)


class AssignmentBase(Operator):

    r"""Base class for UFL augmented assignments."""

    __slots__ = ("ufl_shape",)
    _identity = Zero()

    def __init__(self, lhs, rhs):
        operands = list(map(ufl.as_ufl, (lhs, rhs)))
        super(AssignmentBase, self).__init__(operands)
        self.ufl_shape = lhs.ufl_shape
        # Sub function assignment, we've put a Zero in the lhs
        # indicating we should do nothing.
        if type(lhs) is Zero:
            return
        if not (isinstance(lhs, function.Function)
                or isinstance(lhs, DummyFunction)):
            raise TypeError("Can only assign to a Function")

    def __str__(self):
        return (" %s " % self._symbol).join(map(str, self.ufl_operands))

    def __repr__(self):
        return "%s(%s)" % (self.__class__.__name__,
                           ", ".join(repr(o) for o in self.ufl_operands))


@ufl_type(num_ops=2, is_abstract=False, is_index_free=True, is_shaping=False)
class Assign(AssignmentBase):

    r"""A UFL assignment operator."""
    _symbol = "="
    __slots__ = ("ufl_shape",)

    def _visit(self, transformer):
        lhs = self.ufl_operands[0]

        transformer._result = lhs

        try:
            # If lhs is int the dictionary, this indicates that it is
            # also on the RHS and therefore needs to be RW.
            new_lhs = transformer._args[lhs]
            new_lhs.intent = op2.RW

        except KeyError:
            if transformer._function_space is None:
                transformer._function_space = lhs._function_space
            elif transformer._function_space != lhs._function_space:
                raise ValueError("Expression has incompatible function spaces")
            transformer._args[lhs] = DummyFunction(lhs, len(transformer._args),
                                                   intent=op2.WRITE)
            new_lhs = transformer._args[lhs]

        return [new_lhs, self.ufl_operands[1]]


class AugmentedAssignment(AssignmentBase):

    r"""Base for the augmented assignment operators `+=`, `-=,` `*=`, `/=`"""
    __slots__ = ()

    def _visit(self, transformer):
        lhs = self.ufl_operands[0]

        transformer._result = lhs

        try:
            new_lhs = transformer._args[lhs]
        except KeyError:
            if transformer._function_space is None:
                transformer._function_space = lhs._function_space
            elif transformer._function_space != lhs._function_space:
                raise ValueError("Expression has incompatible function spaces")
            transformer._args[lhs] = DummyFunction(lhs, len(transformer._args))
            new_lhs = transformer._args[lhs]

        new_lhs.intent = op2.RW

        return [new_lhs, self.ufl_operands[1]]


@ufl_type(num_ops=2, is_abstract=False, is_index_free=True, is_shaping=False)
class IAdd(AugmentedAssignment):

    r"""A UFL `+=` operator."""
    _symbol = "+="
    __slots__ = ()


@ufl_type(num_ops=2, is_abstract=False, is_index_free=True, is_shaping=False)
class ISub(AugmentedAssignment):

    r"""A UFL `-=` operator."""
    _symbol = "-="
    __slots__ = ()


@ufl_type(num_ops=2, is_abstract=False, is_index_free=True, is_shaping=False)
class IMul(AugmentedAssignment):

    r"""A UFL `*=` operator."""
    _symbol = "*="
    _identity = IntValue(1)
    __slots__ = ()


@ufl_type(num_ops=2, is_abstract=False, is_index_free=True, is_shaping=False)
class IDiv(AugmentedAssignment):

    r"""A UFL `/=` operator."""
    _symbol = "/="
    _identity = IntValue(1)
    __slots__ = ()


<<<<<<< HEAD
class Power(ufl.algebra.Power):

    r"""Subclass of :class:`ufl.algebra.Power` which prints pow(x,y)
    instead of x**y."""

    def __str__(self):
        return "pow(%s, %s)" % self.ufl_operands

    @property
    def ast(self):
        func = "cpow" if complex_mode else "pow"
        return ast.FunCall(func, _ast(self.ufl_operands[0]), _ast(self.ufl_operands[1]))


class Real(ufl.algebra.Real):

    @property
    def ast(self):
        return ast.FunCall("creal", _ast(self.ufl_operands[0]))


class Imag(ufl.algebra.Imag):

    @property
    def ast(self):
        return ast.FunCall("cimag", _ast(self.ufl_operands[0]))


class Conj(ufl.algebra.Conj):

    @property
    def ast(self):
        return ast.FunCall("conj", _ast(self.ufl_operands[0]))


class Ln(ufl.mathfunctions.Ln):

    r"""Subclass of :class:`ufl.mathfunctions.Ln` which prints log(x)
    instead of ln(x)."""

    def __str__(self):
        return "log(%s)" % str(self.ufl_operands[0])

    @property
    def ast(self):
        func = "clog" if complex_mode else "log"
        return ast.FunCall(func, _ast(self.ufl_operands[0]))


class ComponentTensor(ufl.tensors.ComponentTensor):
    r"""Subclass of :class:`ufl.tensors.ComponentTensor` which only prints the
    first operand."""

    def __str__(self):
        return str(self.ufl_operands[0])

    @property
    def ast(self):
        return _ast(self.ufl_operands[0])


class Indexed(ufl.indexed.Indexed):
    r"""Subclass of :class:`ufl.indexed.Indexed` which only prints the first
    operand."""

    def __str__(self):
        return str(self.ufl_operands[0])

    @property
    def ast(self):
        return _ast(self.ufl_operands[0])


=======
>>>>>>> b6653510
class ExpressionSplitter(ReuseTransformer):
    r"""Split an expression tree into a subtree for each component of the
    appropriate :class:`.FunctionSpace`."""

    def split(self, expr):
        r"""Split the given expression."""
        self._identity = expr._identity
        self._trees = None
        lhs, rhs = expr.ufl_operands
        # If the expression is not an assignment, the function spaces for both
        # operands have to match
        if not isinstance(expr, AssignmentBase) and \
                lhs.function_space() != rhs.function_space():
            raise ValueError("Operands of %r must have the same FunctionSpace" % expr)
        self._fs = lhs.function_space()
        return [expr._ufl_expr_reconstruct_(*ops) for ops in zip(*map(self.visit, (lhs, rhs)))]

    def indexed(self, o, *operands):
        r"""Reconstruct the :class:`ufl.indexed.Indexed` only if the coefficient
        is defined on a :class:`.FunctionSpace` with rank 1."""
        def reconstruct_if_vec(coeff, idx, i):
            # If the MultiIndex contains a FixedIndex we only want to return
            # the indexed coefficient if its position matches the FixedIndex
            # Since we don't split rank-1 function spaces, we have to
            # reconstruct the fixed index expression for those (and only those)
            if isinstance(idx._indices[0], ufl.core.multiindex.FixedIndex):
                if idx._indices[0]._value != i:
                    return self._identity
                elif coeff.function_space().rank == 1:
                    return o._ufl_expr_reconstruct_(coeff, idx)
                elif coeff.function_space().rank >= 2:
                    raise NotImplementedError("Not implemented for tensor spaces")
            return coeff
        return [reconstruct_if_vec(*ops, i=i)
                for i, ops in enumerate(zip(*operands))]

    def component_tensor(self, o, *operands):
        r"""Only return the first operand."""
        return operands[0]

    def terminal(self, o):
        if isinstance(o, function.Function):
            # A function must either be defined on the same function space
            # we're assigning to, in which case we split it into components
            if o.function_space() == self._fs:
                return o.split()
            # If the function space we're assigning into is /not/
            # Mixed, o must be indexed and the functionspace component
            # much match us.
            if len(self._fs) == 1 and self._fs.index is None:
                idx = o.function_space().index
                if idx is None:
                    raise ValueError("Coefficient %r is not indexed" % o)
                if o.function_space() != self._fs:
                    raise ValueError("Mismatching function spaces")
                return (o,)
            # Otherwise the function space must be indexed and we
            # return the Function for the indexed component and the
            # identity for this assignment for every other
            idx = o.function_space().index
            # LHS is indexed
            if self._fs.index is not None:
                # RHS indexed, indexed RHS function space must match
                # indexed LHS function space.
                if idx is not None and self._fs != o.function_space():
                    raise ValueError("Mismatching indexed function spaces")
                # RHS not indexed, RHS function space must match
                # indexed LHS function space
                elif idx is None and self._fs != o.function_space():
                    raise ValueError("Mismatching function spaces")
                # OK, everything checked out. Return RHS
                return (o,)
            # LHS not indexed, RHS must be indexed and isn't
            if idx is None:
                raise ValueError("Coefficient %r is not indexed" % o)
            # RHS indexed, parent function space must match LHS function space
            if self._fs != o.function_space().parent:
                raise ValueError("Mismatching function spaces")
            # Return RHS in index slot in expression and
            # identity otherwise.
            return tuple(o if i == idx else self._identity
                         for i, _ in enumerate(self._fs))
        # We replicate ConstantValue and MultiIndex for each component
        elif isinstance(o, (constant.Constant, ConstantValue, MultiIndex)):
            # If LHS is indexed, only return a scalar result
            if self._fs.index is not None:
                return (o,)
            # LHS is mixed and Constant has same shape, use each
            # component in turn to assign to each component of the
            # mixed space.
            if len(self._fs) > 1 and \
               isinstance(o, constant.Constant) and \
               o.ufl_element().value_shape() == self._fs.ufl_element().value_shape():
                offset = 0
                consts = []
                val = o.dat.data_ro
                for fs in self._fs:
                    shp = fs.ufl_element().value_shape()
                    if len(shp) == 0:
                        c = constant.Constant(val[offset], domain=o.ufl_domain())
                        offset += 1
                    elif len(shp) == 1:
                        c = constant.Constant(val[offset:offset+shp[0]],
                                              domain=o.ufl_domain())
                        offset += shp[0]
                    else:
                        raise NotImplementedError("Broadcasting Constant to TFS not implemented")
                    consts.append(c)
                return consts
            # Broadcast value across sub spaces.
            return tuple(o for _ in self._fs)
        raise NotImplementedError("Don't know what to do with %r" % o)

    def product(self, o, *operands):
        r"""Reconstruct a product on each of the component spaces."""
        return [op0 * op1 for op0, op1 in zip(*operands)]

    def operator(self, o, *operands):
        r"""Reconstruct an operator on each of the component spaces."""
        ret = []
        for ops in zip(*operands):
            # Don't try to reconstruct if we've just got the identity
            # Stops domain errors when calling Log on Zero (for example)
            if len(ops) == 1 and type(ops[0]) is type(self._identity):
                ret.append(ops[0])
            else:
                ret.append(o._ufl_expr_reconstruct_(*ops))
        return ret


class ExpressionWalker(ReuseTransformer):

    def __init__(self):
        ReuseTransformer.__init__(self)

        self._args = {}
        self._function_space = None
        self._result = None

    def walk(self, expr):
        r"""Walk the given expression and return a tuple of the transformed
        expression, the list of coefficients sorted by their count and the
        function space the expression is defined on."""
        return (self.visit(expr),
                sorted(self._args.values(), key=lambda c: c.count()),
                self._function_space)

    def coefficient(self, o):

        if isinstance(o, function.Function):
            if self._function_space is None:
                self._function_space = o.function_space()
            else:
                # Peel out (potentially indexed) function space of LHS
                # and RHS to check for compatibility.
                sfs = self._function_space
                ofs = o.function_space()
                if sfs != ofs:
                    raise ValueError("Expression has incompatible function spaces %s and %s" %
                                     (sfs, ofs))
            try:
                arg = self._args[o]
                if arg.intent == op2.WRITE:
                    # arg occurs on both the LHS and RHS of an assignment.
                    arg.intent = op2.RW
                return arg
            except KeyError:
                self._args[o] = DummyFunction(o, len(self._args))
                return self._args[o]

        elif isinstance(o, constant.Constant):
            if self._function_space is None:
                raise NotImplementedError("Cannot assign to Constant coefficients")
            else:
                # Constant shape has to match if the constant is not a scalar
                # If it is a scalar, it gets broadcast across all of
                # the values of the function.
                if len(o.ufl_element().value_shape()) > 0:
                    for fs in self._function_space:
                        if fs.ufl_element().value_shape() != o.ufl_element().value_shape():
                            raise ValueError("Constant has mismatched shape for expression function space")
            try:
                arg = self._args[o]
                if arg.intent == op2.WRITE:
                    arg.intent = op2.RW
                return arg
            except KeyError:
                self._args[o] = DummyFunction(o, len(self._args))
                return self._args[o]
        elif isinstance(o, DummyFunction):
            # Idempotency.
            return o

        else:
            raise TypeError("Operand %s is of unsupported type" % o)

    # Prevent AlgebraOperators falling through to the Operator case.
    algebra_operator = ReuseTransformer.reuse_if_possible
    conditional = ReuseTransformer.reuse_if_possible
    condition = ReuseTransformer.reuse_if_possible
    math_function = ReuseTransformer.reuse_if_possible

<<<<<<< HEAD
    def power(self, o, *operands):
        # Need to convert notation to c for exponents.
        return Power(*operands)

    def ln(self, o, *operands):
        # Need to convert notation to c.
        return Ln(*operands)

    def real(self, o, *operands):
        return Real(*operands)

    def imag(self, o, *operands):
        return Imag(*operands)

    def conj(self, o, *operands):
        return Conj(*operands)

    def component_tensor(self, o, *operands):
        r"""Override string representation to only print first operand."""
        return ComponentTensor(*operands)

    def indexed(self, o, *operands):
        r"""Override string representation to only print first operand."""
        return Indexed(*operands)

=======
>>>>>>> b6653510
    def operator(self, o):

        # Need pre-traversal of operators so as to correctly set the
        # intent of the lhs function of Assignments.
        if isinstance(o, AssignmentBase):
            operands = o._visit(self)
            # The left operand is special-cased in the assignment
            # visit method. The general visitor is applied to the RHS.
            operands = [operands[0], self.visit(operands[1])]

        else:
            # For all other operators, just visit the children.
            operands = list(map(self.visit, o.ufl_operands))

        return o._ufl_expr_reconstruct_(*operands)


class Bag():
    r"""An empty class which will be used to store arbitrary properties."""
    pass


def expression_kernel(expr, args):
    r"""Produce a :class:`pyop2.Kernel` from the processed UFL expression
    expr and the corresponding args."""

    # Empty slot indicating assignment to indexed LHS, so don't do anything
    if type(expr) is Zero:
        return

    fs = args[0].function.function_space()

    import islpy as isl
    inames = isl.make_zero_and_vars(["d"])
    domain = (inames[0].le_set(inames["d"])) & (inames["d"].lt_set(inames[0] + fs.dof_dset.cdim))

    context = Bag()
    context.within_inames = frozenset(["d"])
    context.indices = (p.Variable("d"),)

    insn = loopy_instructions(expr, context)
    data = [arg.arg for arg in args]
    knl = loopy.make_function([domain], [insn], data, name="expression", silenced_warnings=["summing_if_branches_ops"])

    return op2.Kernel(knl, "expression")


def evaluate_preprocessed_expression(kernel, args, subset=None):
    # We need to splice the args according to the components of the
    # MixedFunctionSpace if we have one
    for j, dats in enumerate(zip(*tuple(a.function.dat for a in args))):

        itset = subset or args[0].function._function_space[j].node_set
        parloop_args = [dat(args[i].intent) for i, dat in enumerate(dats)]
        op2.par_loop(kernel, itset, *parloop_args)


relabeller = IndexRelabeller()


def relabel_indices(expr):
    relabeller._reset()
    return map_expr_dag(relabeller, expr, compress=True)


@utils.known_pyop2_safe
def evaluate_expression(expr, subset=None):
    r"""Evaluates UFL expressions on :class:`.Function`\s."""

    # We cache the generated kernel and the argument list on the
    # result function, keyed on the hash of the expression
    # (implemented by UFL).  Since the argument list references
    # objects that we may want collected, we do a little magic in the
    # cache.  The "function" slot in the DummyFunction argument is
    # replaced by a weakref to the function in the cached arglist.
    # This ensures that we don't leak objects.  However, sometimes, it
    # means that the proxy will have been collected and will be out of
    # date.  So we catch this error and fall back to the slow code
    # path in that case.
    result = expr.ufl_operands[0]
    if result._expression_cache is not None:
        try:
            # Fast path, look for the expression itself
            key = hash(expr)
            vals = result._expression_cache[key]
        except KeyError:
            # Now relabel indices and check
            key2 = hash(relabel_indices(expr))
            try:
                vals = result._expression_cache[key2]
                result._expression_cache[key] = vals
            except KeyError:
                vals = None
        if vals:
            try:
                for k, args in vals:
                    evaluate_preprocessed_expression(k, args, subset=subset)
                return
            except ReferenceError:
                pass
    vals = []
    for tree in ExpressionSplitter().split(expr):
        e, args, _ = ExpressionWalker().walk(tree)
        k = expression_kernel(e, args)
        evaluate_preprocessed_expression(k, args, subset)
        # Replace function slot by weakref to avoid leaking objects
        for a in args:
            a.function = weakref.proxy(a.function)
        vals.append((k, args))
    if result._expression_cache is not None:
        result._expression_cache[key] = vals
        result._expression_cache[key2] = vals


@timed_function("AssembleExpression")
def assemble_expression(expr, subset=None):
    r"""Evaluates UFL expressions on :class:`.Function`\s pointwise and assigns
    into a new :class:`.Function`."""

    if utils.complex_mode:
        expr = map_expr_dag(CheckComparisons(), expr)
    result = function.Function(ExpressionWalker().walk(expr)[2])
    evaluate_expression(Assign(result, expr), subset)
    return result


<<<<<<< HEAD
_to_sum = lambda o: ast.Sum(_ast(o[0]), _to_sum(o[1:])) if len(o) > 1 else _ast(o[0])
_to_prod = lambda o: ast.Prod(_ast(o[0]), _to_sum(o[1:])) if len(o) > 1 else _ast(o[0])
_to_aug_assign = lambda op, o: op(_ast(o[0]), _ast(o[1]))

_absfunc = lambda e: ast.FunCall("cabs" if complex_mode else "abs",
                                 _ast(e.ufl_operands[0]))

_ast_map = {
    MathFunction: (lambda e: ast.FunCall(e._name, *[_ast(o) for o in e.ufl_operands])),
    ufl.algebra.Sum: (lambda e: _to_sum(e.ufl_operands)),
    ufl.algebra.Product: (lambda e: _to_prod(e.ufl_operands)),
    ufl.algebra.Division: (lambda e: ast.Div(*[_ast(o) for o in e.ufl_operands])),
    ufl.algebra.Abs: (_absfunc),
    Assign: (lambda e: _to_aug_assign(e._ast, e.ufl_operands)),
    AugmentedAssignment: (lambda e: _to_aug_assign(e._ast, e.ufl_operands)),
    ufl.constantvalue.ScalarValue: (lambda e: ast.Symbol(e._value)),
    ufl.constantvalue.Zero: (lambda e: ast.Symbol(0)),
    ufl.classes.Conditional: (lambda e: ast.Ternary(*[_ast(o) for o in e.ufl_operands])),
    ufl.classes.EQ: (lambda e: ast.Eq(*[_ast(o) for o in e.ufl_operands])),
    ufl.classes.NE: (lambda e: ast.NEq(*[_ast(o) for o in e.ufl_operands])),
    ufl.classes.LT: (lambda e: ast.Less(*[_ast(o) for o in e.ufl_operands])),
    ufl.classes.LE: (lambda e: ast.LessEq(*[_ast(o) for o in e.ufl_operands])),
    ufl.classes.GT: (lambda e: ast.Greater(*[_ast(o) for o in e.ufl_operands])),
    ufl.classes.GE: (lambda e: ast.GreaterEq(*[_ast(o) for o in e.ufl_operands]))
}
=======
@singledispatch
def loopy_instructions(expr, context):
    raise AssertionError("Unhandled statement type '%s'" % type(expr))


@loopy_instructions.register(Assign)
def loopy_inst_assign(expr, context):
    lhs, rhs = expr.ufl_operands
    lhs = loopy_instructions(lhs, context)
    rhs = loopy_instructions(rhs, context)
    return loopy.Assignment(lhs, rhs, within_inames=context.within_inames)


@loopy_instructions.register(IAdd)
@loopy_instructions.register(ISub)
@loopy_instructions.register(IMul)
@loopy_instructions.register(IDiv)
def loopy_inst_aug_assign(expr, context):
    lhs, rhs = [loopy_instructions(o, context) for o in expr.ufl_operands]
    import operator
    op = {IAdd: operator.add,
          ISub: operator.sub,
          IMul: operator.mul,
          IDiv: operator.truediv}[type(expr)]
    return loopy.Assignment(lhs, op(lhs, rhs), within_inames=context.within_inames)


@loopy_instructions.register(DummyFunction)
def loopy_inst_func(expr, context):
    if (isinstance(expr.function, constant.Constant) and len(expr.function.ufl_element().value_shape()) == 0):
        # Broadcast if constant
        return p.Variable(expr.name).index((0,))
    return p.Variable(expr.name).index(context.indices)


@loopy_instructions.register(ufl.constantvalue.Zero)
def loopy_inst_zero(expr, context):
    # Shape doesn't matter because this turns into a scalar assignment
    # to an indexed expression in loopy.
    return 0


@loopy_instructions.register(ufl.constantvalue.ScalarValue)
def loopy_inst_scalar(expr, context):
    return expr._value


@loopy_instructions.register(ufl.algebra.Product)
@loopy_instructions.register(ufl.algebra.Sum)
@loopy_instructions.register(ufl.algebra.Division)
def loopy_inst_binary(expr, context):
    left, right = [loopy_instructions(o, context) for o in expr.ufl_operands]
    import operator
    op = {ufl.algebra.Sum: operator.add,
          ufl.algebra.Product: operator.mul,
          ufl.algebra.Division: operator.truediv}[type(expr)]
    return op(left, right)


@loopy_instructions.register(MathFunction)
def loopy_inst_mathfunc(expr, context):
    children = [loopy_instructions(o, context) for o in expr.ufl_operands]
    if expr._name == "ln":
        name = "log"
    else:
        name = expr._name
    return p.Variable(name)(*children)


@loopy_instructions.register(ufl.algebra.Power)
def loopy_inst_power(expr, context):
    children = [loopy_instructions(o, context) for o in expr.ufl_operands]
    return p.Power(*children)


@loopy_instructions.register(ufl.algebra.Abs)
def loopy_inst_abs(expr, context):
    child, = [loopy_instructions(o, context) for o in expr.ufl_operands]
    return p.Variable("abs")(child)


@loopy_instructions.register(ufl.classes.Conditional)
def loopy_inst_conditional(expr, context):
    children = [loopy_instructions(o, context) for o in expr.ufl_operands]
    return p.If(*children)


@loopy_instructions.register(ufl.classes.EQ)
@loopy_instructions.register(ufl.classes.NE)
@loopy_instructions.register(ufl.classes.LT)
@loopy_instructions.register(ufl.classes.LE)
@loopy_instructions.register(ufl.classes.GT)
@loopy_instructions.register(ufl.classes.GE)
def loopy_inst_compare(expr, context):
    left, right = [loopy_instructions(o, context) for o in expr.ufl_operands]
    op = expr._name
    return p.Comparison(left, op, right)


@loopy_instructions.register(ufl.classes.ComponentTensor)
@loopy_instructions.register(ufl.classes.Indexed)
def loopy_inst_component_tensor(expr, context):
    # The expression walker just needs the tensor operand for these.
    # The indices are handled elsewhere.
    return loopy_instructions(expr.ufl_operands[0], context)
>>>>>>> b6653510
<|MERGE_RESOLUTION|>--- conflicted
+++ resolved
@@ -2,12 +2,9 @@
 
 import ufl
 from ufl.algorithms import ReuseTransformer
-<<<<<<< HEAD
 from ufl.corealg.map_dag import map_expr_dag
 from ufl.algorithms.comparison_checker import CheckComparisons
-=======
 from ufl.corealg.map_dag import MultiFunction, map_expr_dag
->>>>>>> b6653510
 from ufl.constantvalue import ConstantValue, Zero, IntValue
 from ufl.core.multiindex import MultiIndex
 from ufl.core.operator import Operator
@@ -206,82 +203,6 @@
     __slots__ = ()
 
 
-<<<<<<< HEAD
-class Power(ufl.algebra.Power):
-
-    r"""Subclass of :class:`ufl.algebra.Power` which prints pow(x,y)
-    instead of x**y."""
-
-    def __str__(self):
-        return "pow(%s, %s)" % self.ufl_operands
-
-    @property
-    def ast(self):
-        func = "cpow" if complex_mode else "pow"
-        return ast.FunCall(func, _ast(self.ufl_operands[0]), _ast(self.ufl_operands[1]))
-
-
-class Real(ufl.algebra.Real):
-
-    @property
-    def ast(self):
-        return ast.FunCall("creal", _ast(self.ufl_operands[0]))
-
-
-class Imag(ufl.algebra.Imag):
-
-    @property
-    def ast(self):
-        return ast.FunCall("cimag", _ast(self.ufl_operands[0]))
-
-
-class Conj(ufl.algebra.Conj):
-
-    @property
-    def ast(self):
-        return ast.FunCall("conj", _ast(self.ufl_operands[0]))
-
-
-class Ln(ufl.mathfunctions.Ln):
-
-    r"""Subclass of :class:`ufl.mathfunctions.Ln` which prints log(x)
-    instead of ln(x)."""
-
-    def __str__(self):
-        return "log(%s)" % str(self.ufl_operands[0])
-
-    @property
-    def ast(self):
-        func = "clog" if complex_mode else "log"
-        return ast.FunCall(func, _ast(self.ufl_operands[0]))
-
-
-class ComponentTensor(ufl.tensors.ComponentTensor):
-    r"""Subclass of :class:`ufl.tensors.ComponentTensor` which only prints the
-    first operand."""
-
-    def __str__(self):
-        return str(self.ufl_operands[0])
-
-    @property
-    def ast(self):
-        return _ast(self.ufl_operands[0])
-
-
-class Indexed(ufl.indexed.Indexed):
-    r"""Subclass of :class:`ufl.indexed.Indexed` which only prints the first
-    operand."""
-
-    def __str__(self):
-        return str(self.ufl_operands[0])
-
-    @property
-    def ast(self):
-        return _ast(self.ufl_operands[0])
-
-
-=======
->>>>>>> b6653510
 class ExpressionSplitter(ReuseTransformer):
     r"""Split an expression tree into a subtree for each component of the
     appropriate :class:`.FunctionSpace`."""
@@ -484,34 +405,6 @@
     condition = ReuseTransformer.reuse_if_possible
     math_function = ReuseTransformer.reuse_if_possible
 
-<<<<<<< HEAD
-    def power(self, o, *operands):
-        # Need to convert notation to c for exponents.
-        return Power(*operands)
-
-    def ln(self, o, *operands):
-        # Need to convert notation to c.
-        return Ln(*operands)
-
-    def real(self, o, *operands):
-        return Real(*operands)
-
-    def imag(self, o, *operands):
-        return Imag(*operands)
-
-    def conj(self, o, *operands):
-        return Conj(*operands)
-
-    def component_tensor(self, o, *operands):
-        r"""Override string representation to only print first operand."""
-        return ComponentTensor(*operands)
-
-    def indexed(self, o, *operands):
-        r"""Override string representation to only print first operand."""
-        return Indexed(*operands)
-
-=======
->>>>>>> b6653510
     def operator(self, o):
 
         # Need pre-traversal of operators so as to correctly set the
@@ -638,33 +531,6 @@
     return result
 
 
-<<<<<<< HEAD
-_to_sum = lambda o: ast.Sum(_ast(o[0]), _to_sum(o[1:])) if len(o) > 1 else _ast(o[0])
-_to_prod = lambda o: ast.Prod(_ast(o[0]), _to_sum(o[1:])) if len(o) > 1 else _ast(o[0])
-_to_aug_assign = lambda op, o: op(_ast(o[0]), _ast(o[1]))
-
-_absfunc = lambda e: ast.FunCall("cabs" if complex_mode else "abs",
-                                 _ast(e.ufl_operands[0]))
-
-_ast_map = {
-    MathFunction: (lambda e: ast.FunCall(e._name, *[_ast(o) for o in e.ufl_operands])),
-    ufl.algebra.Sum: (lambda e: _to_sum(e.ufl_operands)),
-    ufl.algebra.Product: (lambda e: _to_prod(e.ufl_operands)),
-    ufl.algebra.Division: (lambda e: ast.Div(*[_ast(o) for o in e.ufl_operands])),
-    ufl.algebra.Abs: (_absfunc),
-    Assign: (lambda e: _to_aug_assign(e._ast, e.ufl_operands)),
-    AugmentedAssignment: (lambda e: _to_aug_assign(e._ast, e.ufl_operands)),
-    ufl.constantvalue.ScalarValue: (lambda e: ast.Symbol(e._value)),
-    ufl.constantvalue.Zero: (lambda e: ast.Symbol(0)),
-    ufl.classes.Conditional: (lambda e: ast.Ternary(*[_ast(o) for o in e.ufl_operands])),
-    ufl.classes.EQ: (lambda e: ast.Eq(*[_ast(o) for o in e.ufl_operands])),
-    ufl.classes.NE: (lambda e: ast.NEq(*[_ast(o) for o in e.ufl_operands])),
-    ufl.classes.LT: (lambda e: ast.Less(*[_ast(o) for o in e.ufl_operands])),
-    ufl.classes.LE: (lambda e: ast.LessEq(*[_ast(o) for o in e.ufl_operands])),
-    ufl.classes.GT: (lambda e: ast.Greater(*[_ast(o) for o in e.ufl_operands])),
-    ufl.classes.GE: (lambda e: ast.GreaterEq(*[_ast(o) for o in e.ufl_operands]))
-}
-=======
 @singledispatch
 def loopy_instructions(expr, context):
     raise AssertionError("Unhandled statement type '%s'" % type(expr))
@@ -769,5 +635,4 @@
 def loopy_inst_component_tensor(expr, context):
     # The expression walker just needs the tensor operand for these.
     # The indices are handled elsewhere.
-    return loopy_instructions(expr.ufl_operands[0], context)
->>>>>>> b6653510
+    return loopy_instructions(expr.ufl_operands[0], context)