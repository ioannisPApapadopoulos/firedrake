from collections import OrderedDict
from mpi4py import MPI
import numpy
import itertools
from firedrake.ufl_expr import adjoint, action
from firedrake.formmanipulation import ExtractSubBlock
from firedrake.bcs import DirichletBC, EquationBCSplit

from firedrake.petsc import PETSc
from firedrake.utils import cached_property

from firedrake.constant import Constant

__all__ = ("ImplicitMatrixContext", )


def find_sub_block(iset, ises):
    """Determine if iset comes from a concatenation of some subset of
    ises.

    :arg iset: a PETSc IS to find in ``ises``.
    :arg ises: An iterable of PETSc ISes.

    :returns: The indices into ``ises`` that when concatenated
        together produces ``iset``.

    :raises LookupError: if ``iset`` could not be found in
        ``ises``.
    """
    found = []
    comm = iset.comm
    target_indices = iset.indices
    comm = iset.comm.tompi4py()
    candidates = OrderedDict(enumerate(ises))
    while True:
        match = False
        for i, candidate in list(candidates.items()):
            candidate_indices = candidate.indices
            candidate_size, = candidate_indices.shape
            target_size, = target_indices.shape
            # Does the local part of the candidate IS match a prefix
            # of the target indices?
            lmatch = (candidate_size <= target_size
                      and numpy.array_equal(target_indices[:candidate_size], candidate_indices))
            if comm.allreduce(lmatch, op=MPI.LAND):
                # Yes, this candidate matched, so remove it from the
                # target indices, and list of candidate
                target_indices = target_indices[candidate_size:]
                found.append(i)
                candidates.pop(i)
                # And keep looking for the remainder in the remaining candidates.
                match = True
        if not match:
            break
    if comm.allreduce(len(target_indices), op=MPI.SUM) > 0:
        # We didn't manage to hoover up all the target indices, not a match
        raise LookupError("Unable to find %s in %s" % (iset, ises))
    return found

def find_element_of_which_sub_block(rows,ises):
    # This function acts as lookup to find which block the indices belong in
    block = {}
    shift = []
    found = 0
    candidates = OrderedDict(enumerate(ises))
    for i, candidate in list(candidates.items()):
        # Initialise dictionary to hold the rows and the shift parameter
        # since DirichletBC starts from zero for each block
        block[i] = []
        shift.append(candidate.indices[0])
    for row in rows:
        for i, candidate in list(candidates.items()):
            candidate_indices = candidate.indices
            lmatch = numpy.isin(row, candidate_indices)
            # We found the block in which the index lives, so we store it
            #if comm.allreduce(lmatch, op=MPI.LAND):
            if lmatch:
                block[i].append(row)
                found += 1
                break
    if found < len(rows):
        # We did not manage to find the row in the possible index sets
        raise LookupError("Unable to find %s in %s" % (rows, ises))
    return (block, shift)




class ActiveConstraintBC(DirichletBC):
  """
   This overloads the DirichletBC class in order to impose homogeneous Dirichlet boundary
   conditions on user-defined vertices
  """
  def __init__(self, V, val, rows = None, sub_domain = "on_boundary", method="topological"):
      super().__init__(V, val, [], method)
      if rows is not None:
          self.nodes = numpy.array(rows)

  def reconstruct(self, field=None, V=None, g=None, sub_domain=None, method=None, use_split=False):
      fs = self.function_space()
      if V is None:
          V = fs
      if g is None:
         g = self._original_arg
      if sub_domain is None:
         sub_domain = self.sub_domain
      if method is None:
         method = self.method
      if field is not None:
         assert V is not None, "`V` can not be `None` when `field` is not `None`"
         V = self.as_subspace(field, V, use_split)
         if V is None:
             return
      if V == fs and \
         V.parent == fs.parent and \
         V.index == fs.index and \
         (V.parent is None or V.parent.parent == fs.parent.parent) and \
         (V.parent is None or V.parent.index == fs.parent.index) and \
         g == self._original_arg and \
         sub_domain == self.sub_domain and method == self.method:
             return self
      return type(self)(V, g, rows = self.nodes, sub_domain = "on_boundary", method=method)


class ImplicitMatrixContext(object):
    # By default, these matrices will represent diagonal blocks (the
    # (0,0) block of a 1x1 block matrix is on the diagonal).
    on_diag = True

    """This class gives the Python context for a PETSc Python matrix.

    :arg a: The bilinear form defining the matrix

    :arg row_bcs: An iterable of the :class.`.DirichletBC`s that are
      imposed on the test space.  We distinguish between row and
      column boundary conditions in the case of submatrices off of the
      diagonal.

    :arg col_bcs: An iterable of the :class.`.DirichletBC`s that are
       imposed on the trial space.

    :arg fcparams: A dictionary of parameters to pass on to the form
       compiler.

    :arg appctx: Any extra user-supplied context, available to
       preconditioners and the like.

    """
    def __init__(self, a, row_bcs=[], col_bcs=[],
                 fc_params=None, appctx=None):
        self.a = a
        self.aT = adjoint(a)
        self.fc_params = fc_params
        self.appctx = appctx

        # Collect all DirichletBC instances including
        # DirichletBCs applied to an EquationBC.

        # all bcs (DirichletBC, EquationBCSplit)
        self.bcs = row_bcs
        self.bcs_col = col_bcs
        self.row_bcs = tuple(bc for bc in itertools.chain(*row_bcs) if isinstance(bc, DirichletBC))
        self.col_bcs = tuple(bc for bc in itertools.chain(*col_bcs) if isinstance(bc, DirichletBC))

        # create functions from test and trial space to help
        # with 1-form assembly
        test_space, trial_space = [
            a.arguments()[i].function_space() for i in (0, 1)
        ]
        from firedrake import function
        self._y = function.Function(test_space)
        self._x = function.Function(trial_space)

        # These are temporary storage for holding the BC
        # values during matvec application.  _xbc is for
        # the action and ._ybc is for transpose.
        if len(self.row_bcs) > 0:
            self._xbc = function.Function(trial_space)
        if len(self.col_bcs) > 0:
            self._ybc = function.Function(test_space)

        # Get size information from template vecs on test and trial spaces
        trial_vec = trial_space.dof_dset.layout_vec
        test_vec = test_space.dof_dset.layout_vec
        self.col_sizes = trial_vec.getSizes()
        self.row_sizes = test_vec.getSizes()

        self.block_size = (test_vec.getBlockSize(), trial_vec.getBlockSize())

        self.action = action(self.a, self._x)
        self.actionT = action(self.aT, self._y)

        from firedrake.assemble import create_assembly_callable

        # For assembling action(f, self._x)
        self.bcs_action = []
        for bc in self.bcs:
            if isinstance(bc, DirichletBC):
                self.bcs_action.append(bc)
            elif isinstance(bc, EquationBCSplit):
                self.bcs_action.append(bc.reconstruct(action_x=self._x))

        self._assemble_action = create_assembly_callable(self.action, tensor=self._y, bcs=self.bcs_action,
                                                         form_compiler_parameters=self.fc_params)

        # For assembling action(adjoint(f), self._y)
        # Sorted list of equation bcs
        self.objs_actionT = []
        for bc in self.bcs:
            self.objs_actionT += bc.sorted_equation_bcs()
        self.objs_actionT.append(self)
        # Each par_loop is to run with appropriate masks on self._y
        self._assemble_actionT = []
        # Deepest EquationBCs first
        for bc in self.bcs:
            for ebc in bc.sorted_equation_bcs():
                self._assemble_actionT.append(create_assembly_callable(action(adjoint(ebc.f), self._y),
                                              tensor=self._x,
                                              bcs=None,
                                              form_compiler_parameters=self.fc_params))
        # Domain last
        self._assemble_actionT.append(create_assembly_callable(self.actionT,
                                                               tensor=self._x,
                                                               bcs=None,
                                                               form_compiler_parameters=self.fc_params))

    @cached_property
    def _diagonal(self):
        from firedrake import Function
        assert self.on_diag
        return Function(self._x.function_space())

    @cached_property
    def _assemble_diagonal(self):
        from firedrake.assemble import create_assembly_callable
        return create_assembly_callable(self.a,
                                        tensor=self._diagonal,
                                        form_compiler_parameters=self.fc_params,
                                        diagonal=True)

    def getDiagonal(self, mat, vec):
        self._assemble_diagonal()
        for bc in self.bcs:
            # Operator is identity on boundary nodes
            bc.set(self._diagonal, 1)
        with self._diagonal.dat.vec_ro as v:
            v.copy(vec)

    def missingDiagonal(self, mat):
        return (False, -1)

    def mult(self, mat, X, Y):
        with self._x.dat.vec_wo as v:
            X.copy(v)

        # if we are a block on the diagonal, then the matrix has an
        # identity block corresponding to the Dirichlet boundary conditions.
        # our algorithm in this case is to save the BC values, zero them
        # out before computing the action so that they don't pollute
        # anything, and then set the values into the result.
        # This has the effect of applying
        # [ A_II 0 ; 0 I ] where A_II is the block corresponding only to
        # non-fixed dofs and I is the identity block on the fixed dofs.

        # If we are not, then the matrix just has 0s in the rows and columns.
        for bc in self.col_bcs:
            bc.zero(self._x)
        self._assemble_action()
        # This sets the essential boundary condition values on the
        # result.
        if self.on_diag:
            if len(self.row_bcs) > 0:
                # TODO, can we avoid the copy?
                with self._xbc.dat.vec_wo as v:
                    X.copy(v)
            for bc in self.row_bcs:
                bc.set(self._y, self._xbc)
        else:
            for bc in self.row_bcs:
                bc.zero(self._y)

        with self._y.dat.vec_ro as v:
            v.copy(Y)

    def multTranspose(self, mat, Y, X):
        """
        EquationBC makes multTranspose different from mult.

        Decompose M^T into bundles of columns associated with
        the rows of M corresponding to cell, facet,
        edge, and vertice equations (if exist) and add up their
        contributions.

                           Domain
            a a a a 0 a a    |
            a a a a 0 a a    |
            a a a a 0 a a    |   EBC1
        M = b b b b b b b    |    |   EBC2 DBC1
            0 0 0 0 1 0 0    |    |    |    |
            c c c c 0 c c    |         |
            c c c c 0 c c    |         |
                                                     To avoid copys, use same _y, and update it
                                                     from left (deepest ebc) to right (least deep ebc or domain)
        Multiplication algorithm:                       _y         update ->     _y        update ->   _y

                 a a a b 0 c c   _y0     0 0 0 0 c c c   *      0 0 0 b b 0 0    *     a a a a a a a   _y0          0
                 a a a b 0 c c   _y1     0 0 0 0 c c c   *      0 0 0 b b 0 0    *     a a a a a a a   _y1          0
                 a a a b 0 c c   _y2     0 0 0 0 c c c   *      0 0 0 b b 0 0    *     a a a a a a a   _y2          0
        M^T _y = a a a b 0 c c   _y3  =  0 0 0 0 c c c   *    + 0 0 0 b b 0 0   _y3  + a a a a a a a    0      +    0
                 0 0 0 0 1 0 0   _y4     0 0 0 0 c c c   0      0 0 0 b b 0 0    0     a a a a a a a    0          _y4 (replace at the end)
                 a a a b 0 c c   _y5     0 0 0 0 c c c   _y5    0 0 0 b b 0 0    *     a a a a a a a    0           0
                 a a a b 0 c c   _y6     0 0 0 0 c c c   _y6    0 0 0 b b 0 0    *     a a a a a a a    0           0
                                             (uniform on           (uniform          (uniform on domain)
                                              on facet2)            on facet1)

        * = can be any number

        """
        # accumulate values in self._xbc for convenience
        self._xbc.dat.zero()
        with self._y.dat.vec_wo as v:
            Y.copy(v)

        # Apply actionTs in sorted order
        for aT, obj in zip(self._assemble_actionT, self.objs_actionT):
            # zero columns associated with DirichletBCs/EquationBCs
            for obc in obj.bcs:
                obc.zero(self._y)
            aT()
            self._xbc += self._x

        if self.on_diag:
            if len(self.col_bcs) > 0:
                # TODO, can we avoid the copy?
                with self._ybc.dat.vec_wo as v:
                    Y.copy(v)
                for bc in self.col_bcs:
                    bc.set(self._xbc, self._ybc)
        else:
            for bc in self.col_bcs:
                bc.zero(self._xbc)

        with self._xbc.dat.vec_ro as v:
            v.copy(X)

    def view(self, mat, viewer=None):
        if viewer is None:
            return
        typ = viewer.getType()
        if typ != PETSc.Viewer.Type.ASCII:
            return
        viewer.printfASCII("Firedrake matrix-free operator %s\n" %
                           type(self).__name__)

    def getInfo(self, mat, info=None):
        from mpi4py import MPI
        memory = self._x.dat.nbytes + self._y.dat.nbytes
        if hasattr(self, "_xbc"):
            memory += self._xbc.dat.nbytes
        if hasattr(self, "_ybc"):
            memory += self._ybc.dat.nbytes
        if info is None:
            info = PETSc.Mat.InfoType.GLOBAL_SUM
        if info == PETSc.Mat.InfoType.LOCAL:
            return {"memory": memory}
        elif info == PETSc.Mat.InfoType.GLOBAL_SUM:
            gmem = mat.comm.tompi4py().allreduce(memory, op=MPI.SUM)
            return {"memory": gmem}
        elif info == PETSc.Mat.InfoType.GLOBAL_MAX:
            gmem = mat.comm.tompi4py().allreduce(memory, op=MPI.MAX)
            return {"memory": gmem}
        else:
            raise ValueError("Unknown info type %s" % info)

    # Now, to enable fieldsplit preconditioners, we need to enable submatrix
    # extraction for our custom matrix type.  Note that we are splitting UFL
    # and index sets rather than an assembled matrix, keeping matrix
    # assembly deferred as long as possible.
    def createSubMatrix(self, mat, row_is, col_is, target=None):
        if target is not None:
            # Repeat call, just return the matrix, since we don't
            # actually assemble in here.
            target.assemble()
            return target

        # These are the sets of ISes of which the the row and column
        # space consist.
        row_ises = self._y.function_space().dof_dset.field_ises
        col_ises = self._x.function_space().dof_dset.field_ises

        row_inds = find_sub_block(row_is, row_ises)
        if row_is == col_is and row_ises == col_ises:
            col_inds = row_inds
        else:
            col_inds = find_sub_block(col_is, col_ises)

        splitter = ExtractSubBlock()
        asub = splitter.split(self.a,
                              argument_indices=(row_inds, col_inds))
        Wrow = asub.arguments()[0].function_space()
        Wcol = asub.arguments()[1].function_space()

        row_bcs = []
        col_bcs = []

        for bc in self.bcs:
            if isinstance(bc, DirichletBC):
                bc_temp = bc.reconstruct(field=row_inds, V=Wrow, g=bc.function_arg, sub_domain=bc.sub_domain, method=bc.method, use_split=True)
            elif isinstance(bc, EquationBCSplit):
                bc_temp = bc.reconstruct(field=row_inds, V=Wrow, row_field=row_inds, col_field=col_inds, use_split=True)
            if bc_temp is not None:
                row_bcs.append(bc_temp)

        if Wrow == Wcol and row_inds == col_inds and self.bcs == self.bcs_col:
            col_bcs = row_bcs
        else:
            for bc in self.bcs_col:
                if isinstance(bc, DirichletBC):
                    bc_temp = bc.reconstruct(field=col_inds, V=Wcol, g=bc.function_arg, sub_domain=bc.sub_domain, method=bc.method, use_split=True)
                elif isinstance(bc, EquationBCSplit):
                    bc_temp = bc.reconstruct(field=col_inds, V=Wcol, row_field=row_inds, col_field=col_inds, use_split=True)
                if bc_temp is not None:
                    col_bcs.append(bc_temp)

        submat_ctx = ImplicitMatrixContext(asub,
                                           row_bcs=row_bcs,
                                           col_bcs=col_bcs,
                                           fc_params=self.fc_params,
                                           appctx=self.appctx)
        submat_ctx.on_diag = self.on_diag and row_inds == col_inds
        submat = PETSc.Mat().create(comm=mat.comm)
        submat.setType("python")
        submat.setSizes((submat_ctx.row_sizes, submat_ctx.col_sizes),
                        bsize=submat_ctx.block_size)
        submat.setPythonContext(submat_ctx)
        submat.setUp()

        return submat
<<<<<<< HEAD

=======
    
>>>>>>> e5b7ad9c
    def duplicate(self, mat, newmat):
        newmat_ctx = ImplicitMatrixContext(self.a,
                                           row_bcs=self.bcs,
                                           col_bcs=self.bcs_col,
                                           fc_params=self.fc_params,
                                           appctx=self.appctx)
        newmat = PETSc.Mat().create(comm=mat.comm)
        newmat.setType("python")
        newmat.setSizes((newmat_ctx.row_sizes, newmat_ctx.col_sizes),
                        bsize=newmat_ctx.block_size)
        newmat.setPythonContext(newmat_ctx)
        newmat.setUp()
<<<<<<< HEAD
        return newmat

    def zeroRowsColumns(self, mat, active_rows, diag=1.0, x=None, b=None):
        """
        The way we zero rows and columns of unassembled matrices is by
        constructing a DirichetBC corresponding to the rows and columns
        which by nature of how bcs are implemented, is equivalent to zeroing
        the rows and columns and adding a 1 to the diagonal

        These are the sets of ISes of which the the row and column
        space consist.
        """
        if not numpy.allclose(diag, 1.0):
            raise NotImplementedError("We do not know how to implement matrix-free ZeroRowsColumns with diag not equal to 1")
        assert active_rows is not None
        
        ises = self._y.function_space().dof_dset.field_ises

        # Find the blocks which the rows are a part of and find the row shift
        # since DirichletBC starts from 0 for each block
        (block, shift) = find_element_of_which_sub_block(active_rows, ises)

        # Include current DirichletBC conditions
        bcs = []
        bcs_col = []
        Vrow = self._y.function_space()
        Vcol = self._x.function_space()
        [bcs.append(bc) for bc in self.bcs]
        [bcs_col.append(bc) for bc in self.bcs_col]

        # If rows and columns bcs are equal, then no need to redo columns bcs
        bcs_row_and_column_equal = self.bcs == self.bcs_col
        
        if x:
             from firedrake import function
             bcs_u = function.Function(Vrow)
             bcs_u.vector().set_local(x)

        for i in range(len(block)):
            # For each block create a new DirichletBC corresponding the the
            # active rows
            if block[i]:
                rows = block[i] 
                rows = rows - shift[i]
                if x:
                    bcs_u_sub = bcs_u.split()[i]
                else:
                    # FIXME: we should read the shape of the function space and
                    # construct the correctly sized Constant
                    bcs_u_sub = Constant(0)
                                     
                activebcs_row = ActiveConstraintBC(Vrow.sub(i), bcs_u_sub, rows = rows)
                bcs.append(activebcs_row)
                if bcs_row_and_column_equal:
                   bcs_col.append(activebcs_row)
                else:
                    activebcs_col = ActiveConstraintBC(Vcol.sub(i), bcs_u_sub, rows = rows)
                    bcs_col.append(activebcs_col)

        # Update bcs list
        self.bcs = tuple(bcs)
        self.bcs_col = tuple(bcs_col)
        # Set new context, so PETSc mat is aware of new bcs
        newmat_ctx = ImplicitMatrixContext(self.a,
                                           row_bcs=self.bcs,
                                           col_bcs=self.bcs_col,
                                           fc_params=self.fc_params,
                                           appctx=self.appctx)

        mat.setPythonContext(newmat_ctx)
        # Needed for MG purposes! This lets the DM SNES context aware of the new Dirichlet BCS
        # which is where the bcs are extracted from when coarsening.
        if self._x.function_space().dm.appctx:
            self._x.function_space().dm.appctx[0]._problem.bcs = tuple(bcs)
        # adjust active-set rows in residual
        if x and b:
            b.array[rows] = x.array_r[rows]
=======
        return newmat
>>>>>>> e5b7ad9c
<|MERGE_RESOLUTION|>--- conflicted
+++ resolved
@@ -436,11 +436,7 @@
         submat.setUp()
 
         return submat
-<<<<<<< HEAD
-
-=======
     
->>>>>>> e5b7ad9c
     def duplicate(self, mat, newmat):
         newmat_ctx = ImplicitMatrixContext(self.a,
                                            row_bcs=self.bcs,
@@ -453,7 +449,6 @@
                         bsize=newmat_ctx.block_size)
         newmat.setPythonContext(newmat_ctx)
         newmat.setUp()
-<<<<<<< HEAD
         return newmat
 
     def zeroRowsColumns(self, mat, active_rows, diag=1.0, x=None, b=None):
@@ -530,7 +525,4 @@
             self._x.function_space().dm.appctx[0]._problem.bcs = tuple(bcs)
         # adjust active-set rows in residual
         if x and b:
-            b.array[rows] = x.array_r[rows]
-=======
-        return newmat
->>>>>>> e5b7ad9c
+            b.array[rows] = x.array_r[rows]